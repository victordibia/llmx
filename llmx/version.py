--- conflicted
+++ resolved
@@ -1,6 +1 @@
-<<<<<<< HEAD
-VERSION = "0.0.11a"
-=======
-VERSION = "0.0.17a"
->>>>>>> 4583c774
-APP_NAME = "llmx"+VERSION = "0.0.17a"